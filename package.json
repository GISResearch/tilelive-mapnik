--- conflicted
+++ resolved
@@ -19,11 +19,6 @@
         "Young Hahn <yhahn>"
     ],
     "dependencies": {
-<<<<<<< HEAD
-        "carto"       : "~ 0.1.15",
-        "get"         : "0.1.x",
-=======
->>>>>>> afa41891
         "step"        : "0.0.x",
         "underscore"  : "1.1.x",
         "generic-pool": "1.0.x",
