--- conflicted
+++ resolved
@@ -21,15 +21,9 @@
     "dependencies": {
         "step"        : "0.0.x",
         "underscore"  : "1.1.x",
-<<<<<<< HEAD
-        "generic-pool": "~1.0.8",
-        "mapnik"      : "~0.6.0",
+        "generic-pool": "1.0.x",
+        "mapnik"      : "https://github.com/mapnik/node-mapnik/tarball/master",
         "eio"         : "https://github.com/developmentseed/node-eio/tarball/master",
-=======
-        "generic-pool": "1.0.x",
-        "mapnik": "https://github.com/mapnik/node-mapnik/tarball/eeacb0d813c49d01820623bbc84a074883c41a4f",
-        "eio"         : "0.0.x",
->>>>>>> cbf89d8f
         "sphericalmercator": "1.0.0"
     },
     "devDependencies": {
