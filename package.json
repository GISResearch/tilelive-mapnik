{
    "name"          : "tilelive-mapnik",
<<<<<<< HEAD
    "version"       : "0.6.18",
=======
    "version"       : "0.6.15-cdb9",
>>>>>>> 925067ed
    "main"          : "./lib/mapnik_backend.js",
    "description"   : "Mapnik backend for tilelive",
    "url"           : "http://github.com/mapbox/tilelive-mapnik",
    "keywords"      : ["map", "server", "mapnik", "tms"],
    "licenses"      : [{
        "type": "BSD"
    }],
    "repository": {
        "type": "git",
        "url": "http://github.com/mapbox/tilelive-mapnik.git"
    },
    "contributors": [
        "Tom MacWright <tmcw>",
        "Will White <willwhite>",
        "Dane Springmeyer <springmeyer>",
        "Young Hahn <yhahn>",
        "Blake Thompson <flippmoke>"
    ],
    "dependencies": {
        "step"        : "~0.0.5",
<<<<<<< HEAD
        "generic-pool": "~2.4.0",
        "mapnik":       "3.5.14",
        "mime"        : "~1.3.4",
        "sphericalmercator": "~1.0.4"
=======
        "generic-pool": "~2.1.1",
        "mapnik":       "https://s3.amazonaws.com/cartodb-node-binary/mapnik/v1.4.15-cdb10/1.4.15-cdb10.tgz",
        "mime"        : "~1.2.11",
        "sphericalmercator": "~1.0.2"
>>>>>>> 925067ed
    },
    "devDependencies": {
        "mocha": "*"
    },
    "scripts": {
        "test": "mocha -R spec --timeout 10000"
    }
}<|MERGE_RESOLUTION|>--- conflicted
+++ resolved
@@ -1,10 +1,6 @@
 {
     "name"          : "tilelive-mapnik",
-<<<<<<< HEAD
-    "version"       : "0.6.18",
-=======
-    "version"       : "0.6.15-cdb9",
->>>>>>> 925067ed
+    "version"       : "0.6.18-cdb",
     "main"          : "./lib/mapnik_backend.js",
     "description"   : "Mapnik backend for tilelive",
     "url"           : "http://github.com/mapbox/tilelive-mapnik",
@@ -25,17 +21,10 @@
     ],
     "dependencies": {
         "step"        : "~0.0.5",
-<<<<<<< HEAD
         "generic-pool": "~2.4.0",
         "mapnik":       "3.5.14",
         "mime"        : "~1.3.4",
         "sphericalmercator": "~1.0.4"
-=======
-        "generic-pool": "~2.1.1",
-        "mapnik":       "https://s3.amazonaws.com/cartodb-node-binary/mapnik/v1.4.15-cdb10/1.4.15-cdb10.tgz",
-        "mime"        : "~1.2.11",
-        "sphericalmercator": "~1.0.2"
->>>>>>> 925067ed
     },
     "devDependencies": {
         "mocha": "*"
